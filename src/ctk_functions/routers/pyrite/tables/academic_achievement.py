"""Module for inserting the academic achievement table."""

import copy
import dataclasses
import functools

<<<<<<< HEAD
import cmi_docx
=======
>>>>>>> 3df0e8a7
from docx import shared

from ctk_functions.microservices.sql import models
from ctk_functions.routers.pyrite import appendix_a
from ctk_functions.routers.pyrite.tables import base, utils

COLUMN_WIDTHS = (
    shared.Cm(1.76),
    shared.Cm(7.24),
    shared.Cm(2.56),
    shared.Cm(2.2),
    shared.Cm(2.75),
)


@dataclasses.dataclass
class AcademicRowLabels:
    """Class definition for subtest rows.

    Attributes:
        domain: The domain of the WIAT subtest.
        subtest: Name of the subtest, used in second column.
        score_column: The label for standard score in the SQL data.
        style: Style to apply to this row.
    """

    domain: str
    subtest: str
    score_column: str
    style: base.ConditionalStyle | None = None


BOLD_STYLE = base.ConditionalStyle(
    style=cmi_docx.CellStyle(paragraph=cmi_docx.ParagraphStyle(bold=True))
)

# Defines the rows and their order of appearance.
ACADEMIC_ROW_LABELS = (
    AcademicRowLabels(
        domain="Reading",
        subtest="WIAT-4 Word Reading",
        score_column="WIAT_Word_S",
    ),
    AcademicRowLabels(
        domain="Reading",
        subtest="WIAT-4 Pseudoword Decoding",
        score_column="WIAT_Pseudo_S",
    ),
    AcademicRowLabels(
        domain="Reading",
        subtest="WIAT-4 Reading Comprehension",
        score_column="WIAT_Read_S",
    ),
    AcademicRowLabels(
        domain="Reading",
        subtest="TOWRE-2 Total Word Reading Efficiency",
        score_column="TOWRE_Total_S",
<<<<<<< HEAD
        style=base.Styles.BOLD.value,
=======
        style=base.Styles.BOLD,
>>>>>>> 3df0e8a7
    ),
    AcademicRowLabels(
        domain="Reading",
        subtest="\tSight Word Efficiency",
        score_column="TOWRE_SWE_S",
    ),
    AcademicRowLabels(
        domain="Reading",
        subtest="\tPhonemic Decoding Efficiency",
        score_column="TOWRE_PDE_S",
    ),
    AcademicRowLabels(
        domain="Writing",
        subtest="WIAT-4 Sentence Composition",
        score_column="WIAT_SComp_Std",
<<<<<<< HEAD
        style=base.Styles.BOLD.value,
=======
        style=base.Styles.BOLD,
>>>>>>> 3df0e8a7
    ),
    AcademicRowLabels(
        domain="Writing",
        subtest="\tSentence Building",
        score_column="WIAT_SB_Std",
    ),
    AcademicRowLabels(
        domain="Writing",
        subtest="\tSentence Combining",
        score_column="WIAT_SC_Std",
    ),
    AcademicRowLabels(
        domain="Writing",
        subtest="WIAT-4 Essay Composition",
        score_column="WIAT_EC_Std",
    ),
    AcademicRowLabels(
        domain="Writing",
        subtest="WIAT-4 Spelling",
        score_column="WIAT_Spell_S",
    ),
    AcademicRowLabels(
        domain="Math",
        subtest="WIAT-4 Numerical Operations",
        score_column="WIAT_Num_S",
    ),
    AcademicRowLabels(
        domain="Math",
        subtest="WIAT-4 Math Problem Solving",
        score_column="WIAT_Math_S",
    ),
    AcademicRowLabels(
        domain="Math",
        subtest="WIAT-4 Math Fluency",
        score_column="WIAT_MF_S",
<<<<<<< HEAD
        style=base.Styles.BOLD.value,
=======
        style=base.Styles.BOLD,
>>>>>>> 3df0e8a7
    ),
    AcademicRowLabels(
        domain="Math",
        subtest="\tMath Fluency - Addition",
        score_column="WIAT_MF_Add_S",
    ),
    AcademicRowLabels(
        domain="Math",
        subtest="\tMath Fluency - Subtraction",
        score_column="WIAT_MF_Sub_S",
    ),
    AcademicRowLabels(
        domain="Math",
        subtest="\tMath Fluency - Multiplication",
        score_column="WIAT_MF_Mult_S",
    ),
)


class _AcademicAchievementDataSource(base.DataProducer):
    """Fetches the data for the academic achievement table."""

    @classmethod
    def test_ids(cls, mrn: str) -> tuple[appendix_a.TestId, ...]:
        subtests = [row[1] for row in cls.fetch(mrn)]
        test_ids: list[appendix_a.TestId] = []
        if any("towre" in test.lower() for test in subtests):
            test_ids.append("towre_2")
        if any("wiat" in test.lower() for test in subtests):
            test_ids.append("wiat_4")
        return tuple(test_ids)

    @classmethod
    @functools.lru_cache
    def fetch(cls, mrn: str) -> tuple[tuple[str, ...], ...]:
        """Fetches the academic achievement data for a given mrn.

        Args:
            mrn: The participant's unique identifier.

        Returns:
            The text contents of the Word table.
        """
        data = utils.fetch_participant_row("person_id", mrn, models.SummaryScores)
        header = ("Domain", "Subtest", "Standard Score", "Percentile", "Range")
        body = []
        for label in ACADEMIC_ROW_LABELS:
            score = getattr(data, label.score_column)
            if score is None:
                continue

            percentile = utils.normal_score_to_percentile(score, mean=100, std=15)
            qualifier = utils.standard_score_to_qualifier(score)
            body.append(
                (
                    label.domain,
                    label.subtest,
                    f"{score:.0f}",
                    f"{percentile:.0f}",
                    qualifier,
                ),
            )

        return header, *body


class AcademicAchievementTable(
    base.WordTableSectionAddToMixin,
    base.WordTableSection,
):
    """Renderer for the Academic Achievement composite table."""

    def __init__(self, mrn: str) -> None:
        """Initializes the Academic Achievement renderer.

        Args:
            mrn: The participant's unique identifier.'
        """
        self.mrn = mrn
        self.preamble = [
            base.ParagraphBlock(content="Age Norms:"),
        ]
        self.data_source = _AcademicAchievementDataSource

        bold_subtests = [
            label.subtest
            for label in ACADEMIC_ROW_LABELS
<<<<<<< HEAD
            if label.style == base.Styles.BOLD.value
        ]
        bold_aggregates = copy.deepcopy(base.Styles.BOLD.value)
        bold_aggregates.condition = lambda text: text in bold_subtests
        self.formatters = base.FormatProducer.produce(
            n_rows=len(self.data_source.fetch(mrn)),
            column_widths=COLUMN_WIDTHS,
            merge_top=(0,),
            column_styles={
                1: (base.Styles.LEFT_ALIGN.value, bold_aggregates),
            },
        )
=======
            if label.style == base.Styles.BOLD
        ]
        with base.Styles.get("BOLD") as style:
            style.condition = lambda text: text in bold_subtests
            self.formatters = base.FormatProducer.produce(
                n_rows=len(self.data_source.fetch(mrn)),
                column_widths=COLUMN_WIDTHS,
                merge_top=(0,),
                column_styles={
                    1: (base.Styles.LEFT_ALIGN, style),
                },
            )
>>>>>>> 3df0e8a7
<|MERGE_RESOLUTION|>--- conflicted
+++ resolved
@@ -1,13 +1,9 @@
 """Module for inserting the academic achievement table."""
 
-import copy
 import dataclasses
 import functools
 
-<<<<<<< HEAD
 import cmi_docx
-=======
->>>>>>> 3df0e8a7
 from docx import shared
 
 from ctk_functions.microservices.sql import models
@@ -65,11 +61,7 @@
         domain="Reading",
         subtest="TOWRE-2 Total Word Reading Efficiency",
         score_column="TOWRE_Total_S",
-<<<<<<< HEAD
-        style=base.Styles.BOLD.value,
-=======
         style=base.Styles.BOLD,
->>>>>>> 3df0e8a7
     ),
     AcademicRowLabels(
         domain="Reading",
@@ -85,11 +77,7 @@
         domain="Writing",
         subtest="WIAT-4 Sentence Composition",
         score_column="WIAT_SComp_Std",
-<<<<<<< HEAD
-        style=base.Styles.BOLD.value,
-=======
         style=base.Styles.BOLD,
->>>>>>> 3df0e8a7
     ),
     AcademicRowLabels(
         domain="Writing",
@@ -125,11 +113,7 @@
         domain="Math",
         subtest="WIAT-4 Math Fluency",
         score_column="WIAT_MF_S",
-<<<<<<< HEAD
-        style=base.Styles.BOLD.value,
-=======
         style=base.Styles.BOLD,
->>>>>>> 3df0e8a7
     ),
     AcademicRowLabels(
         domain="Math",
@@ -217,20 +201,6 @@
         bold_subtests = [
             label.subtest
             for label in ACADEMIC_ROW_LABELS
-<<<<<<< HEAD
-            if label.style == base.Styles.BOLD.value
-        ]
-        bold_aggregates = copy.deepcopy(base.Styles.BOLD.value)
-        bold_aggregates.condition = lambda text: text in bold_subtests
-        self.formatters = base.FormatProducer.produce(
-            n_rows=len(self.data_source.fetch(mrn)),
-            column_widths=COLUMN_WIDTHS,
-            merge_top=(0,),
-            column_styles={
-                1: (base.Styles.LEFT_ALIGN.value, bold_aggregates),
-            },
-        )
-=======
             if label.style == base.Styles.BOLD
         ]
         with base.Styles.get("BOLD") as style:
@@ -242,5 +212,4 @@
                 column_styles={
                     1: (base.Styles.LEFT_ALIGN, style),
                 },
-            )
->>>>>>> 3df0e8a7
+            )