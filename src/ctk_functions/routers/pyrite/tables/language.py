"""Module for inserting the language table."""

import copy
import dataclasses
import functools
from typing import Literal

import sqlalchemy
from docx import shared

from ctk_functions.microservices.sql import client, models
from ctk_functions.routers.pyrite import appendix_a
from ctk_functions.routers.pyrite.tables import base, utils

COLUMN_WIDTHS = (
    shared.Cm(2.09),
    shared.Cm(6.4),
    shared.Cm(2.5),
    shared.Cm(2.62),
    shared.Cm(2.88),
)

TABLE_NAMES = Literal["SummaryScores", "Ctopp2"]


@dataclasses.dataclass
class LanguageRowLabels:
    """Definitions of the rows of the language table."""

    test: str
    subtest: str
    score_column: str | None
    table: TABLE_NAMES


LANGUAGE_ROW_LABELS = (
    LanguageRowLabels(
        test="WIAT-4",
        subtest="Listening Comprehension",
        score_column="WIAT_4_LC_Std",
        table="SummaryScores",
    ),
    LanguageRowLabels(
        test="WIAT-4",
        subtest="\tReceptive Vocabulary",
        score_column="WIAT_4_LC_RV_Std",
        table="SummaryScores",
    ),
    LanguageRowLabels(
        test="WIAT-4",
        subtest="\tOral Discourse Comprehension",
        score_column="WIAT_4_LC_ODC_Std",
        table="SummaryScores",
    ),
    LanguageRowLabels(
        test="CTOPP-2",
        subtest="Phonological Memory",
        score_column=None,
        table="Ctopp2",
    ),
    LanguageRowLabels(
        test="CTOPP-2",
        subtest="\tNon-word Repetition",
        score_column="NR_Standard",
        table="Ctopp2",
    ),
    LanguageRowLabels(
        test="CTOPP-2",
        subtest="Phonological Awareness",
        score_column="CTOPP_PA_Comp",
        table="Ctopp2",
    ),
    LanguageRowLabels(
        test="CTOPP-2",
        subtest="\tElision",
        score_column="EL_Standard",
        table="Ctopp2",
    ),
    LanguageRowLabels(
        test="CTOPP-2",
        subtest="\tBlending Words",
        score_column="BW_Standard",
        table="Ctopp2",
    ),
    LanguageRowLabels(
        test="CTOPP-2",
        subtest="Rapid Symbolic Naming",
        score_column="RSN_composite",
        table="Ctopp2",
    ),
    LanguageRowLabels(
        test="CTOPP-2",
        subtest="\tRapid Digit Naming",
        score_column="RD_Standard",
        table="Ctopp2",
    ),
    LanguageRowLabels(
        test="CTOPP-2",
        subtest="\tRapid Letter Naming",
        score_column="RL_Standard",
        table="Ctopp2",
    ),
    LanguageRowLabels(
        test="CTOPP-2",
        subtest="Rapid Non-Symbolic",
        score_column="RnSN",
        table="Ctopp2",
    ),
    LanguageRowLabels(
        test="CTOPP-2",
        subtest="\tRapid Object Naming",
        score_column="RO_Standard",
        table="Ctopp2",
    ),
    LanguageRowLabels(
        test="CTOPP-2",
        subtest="\tRapid Color Naming",
        score_column="RC_standard",
        table="Ctopp2",
    ),
)


class _LanguageDataSource(base.DataProducer):
    """Fetches the data for the Language table."""

    @classmethod
    def test_ids(cls, mrn: str) -> tuple[appendix_a.TestId, ...]:
        tests = [row[0] for row in cls.fetch(mrn)]
        test_ids: list[appendix_a.TestId] = []
        if any("ctopp" in test.lower() for test in tests):
            test_ids.append("ctopp_2")
        if any("wiat" in test.lower() for test in tests):
            test_ids.append("wiat_4")
        return tuple(test_ids)

    @classmethod
    @functools.lru_cache
    def fetch(cls, mrn: str) -> tuple[tuple[str, ...], ...]:
        """Fetches the Language data for a given mrn.

        Args:
            mrn: The participant's unique identifier.

        Returns:
            The markup for the Word table.
        """
        data = _get_data(mrn)
        header = ("Test", "Subtest", "Standard Score", "Percentile", "Range")

        content_rows = [
            cls._get_content_row(data, label) for label in LANGUAGE_ROW_LABELS
        ]
        content_rows_no_none = [row for row in content_rows if row]
        return header, *content_rows_no_none

    @staticmethod
    def _get_content_row(
        data: sqlalchemy.Row[tuple[models.SummaryScores, models.Ctopp2]],
        label: LanguageRowLabels,
    ) -> tuple[str, str, str, str, str] | None:
        """Gets the rows of the table's body.

        Note that rows without data are omitted, unless they are explicitly
        set to None in the labels, in which case they are included without
        content in the score/percentile/qualifier cells.

        Args:
            data: The participant's data for the SummaryScores and Ctopp2 tables.
            label: The definition of the requested row.
            formatters: The list of formatters to apply to the row, must be of length 5.

        Returns:
            In this order: the test cell, the subtest cell, the score cell, the
            percentile cell, and the qualifier cell.
        """
        table_indices: dict[TABLE_NAMES, int] = {
            "SummaryScores": 0,
            "Ctopp2": 1,
        }
        data_table = data[table_indices[label.table]]
<<<<<<< HEAD
        if label.score_column and not getattr(data_table, label.score_column):
            # Rows without data should be omitted.
=======
        if label.score_column and getattr(data_table, label.score_column) is None:
>>>>>>> 3df0e8a7
            return None

        if not label.score_column:
            # Special handling for score_column=None
            # Add an empty row; these are label rows.
            return label.test, label.subtest, "", "", ""

        score = getattr(data_table, label.score_column)
        percentile = (
            f"{utils.normal_score_to_percentile(float(score), mean=100, std=15):.0f}"
        )
        qualifier = utils.standard_score_to_qualifier(float(score))
        return label.test, label.subtest, score, percentile, qualifier


def _get_formatters(n_rows: int) -> tuple[tuple[base.Formatter, ...], ...]:
    r"""Creates the formatters for the language table.

    The language table has a lot of specific formatting idiosyncrasies.
    Specifically: the first column should be merged, the second column
    left aligned. If the subtest (second column) is a aggregate test
    (i.e. does not start with a \t), then it is bolded, whereas
    other rows are not.

    Returns:
          A list of lists of formatters, where the first list represents rows
          and the second columns.
    """
<<<<<<< HEAD
    bold_aggregate = copy.deepcopy(base.Styles.BOLD.value)
    bold_aggregate.condition = lambda text: not text.startswith("\t")
    subtest_formatting = {
        (index, 1): (base.Styles.LEFT_ALIGN.value, bold_aggregate)
        for index in range(1, n_rows)
    }
=======
    with base.Styles.get("BOLD") as style:
        style.condition = lambda text: not text.startswith("\t")
        subtest_formatting = {
            (index, 1): (base.Styles.LEFT_ALIGN, style) for index in range(1, n_rows)
        }
>>>>>>> 3df0e8a7
    return base.FormatProducer.produce(
        n_rows=n_rows,
        column_widths=COLUMN_WIDTHS,
        merge_top=(0,),
        cell_styles=subtest_formatting,
    )


def _get_data(mrn: str) -> sqlalchemy.Row[tuple[models.SummaryScores, models.Ctopp2]]:
    """Fetches the language data for the given mrn."""
    identifiers = utils.mrn_to_ids(mrn)
    statement = (
        sqlalchemy.select(models.SummaryScores, models.Ctopp2)
        .where(
            models.SummaryScores.person_id == identifiers.person_id,
        )
        .outerjoin(
            models.Ctopp2,
            models.Ctopp2.person_id == models.SummaryScores.person_id,
        )
    )
    with client.get_session() as session:
        data = session.execute(statement).fetchone()
    if not data:
        msg = f"Could not fetch language data for {mrn}."
        raise base.TableDataNotFoundError(msg)
    return data


class LanguageTable(
    base.WordTableSectionAddToMixin,
    base.WordTableSection,
):
    """Renderer for the language table."""

    def __init__(self, mrn: str) -> None:
        """Initializes the langauge renderer.

        Args:
            mrn: The participant's unique identifier.'
        """
        self.mrn = mrn
        self.data_source = _LanguageDataSource
        self.formatters = _get_formatters(n_rows=len(self.data_source.fetch(mrn)))<|MERGE_RESOLUTION|>--- conflicted
+++ resolved
@@ -1,6 +1,5 @@
 """Module for inserting the language table."""
 
-import copy
 import dataclasses
 import functools
 from typing import Literal
@@ -179,12 +178,7 @@
             "Ctopp2": 1,
         }
         data_table = data[table_indices[label.table]]
-<<<<<<< HEAD
-        if label.score_column and not getattr(data_table, label.score_column):
-            # Rows without data should be omitted.
-=======
         if label.score_column and getattr(data_table, label.score_column) is None:
->>>>>>> 3df0e8a7
             return None
 
         if not label.score_column:
@@ -213,20 +207,11 @@
           A list of lists of formatters, where the first list represents rows
           and the second columns.
     """
-<<<<<<< HEAD
-    bold_aggregate = copy.deepcopy(base.Styles.BOLD.value)
-    bold_aggregate.condition = lambda text: not text.startswith("\t")
-    subtest_formatting = {
-        (index, 1): (base.Styles.LEFT_ALIGN.value, bold_aggregate)
-        for index in range(1, n_rows)
-    }
-=======
     with base.Styles.get("BOLD") as style:
         style.condition = lambda text: not text.startswith("\t")
         subtest_formatting = {
             (index, 1): (base.Styles.LEFT_ALIGN, style) for index in range(1, n_rows)
         }
->>>>>>> 3df0e8a7
     return base.FormatProducer.produce(
         n_rows=n_rows,
         column_widths=COLUMN_WIDTHS,
