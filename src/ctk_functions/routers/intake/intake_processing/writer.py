--- conflicted
+++ resolved
@@ -238,7 +238,7 @@
             comment=None,  # See BUG comment below.
         )
 
-        self._insert("REASON FOR VISIT", _StyleName.HEADING_1)
+        self._insert("REASON FOR VISIT", word.StyleName.HEADING_1)
         paragraph = self._insert(main_text)
         paragraph.add_run(" " + attendance_id + " ")
         hopes_run = paragraph.add_run(hopes_text)
@@ -260,16 +260,7 @@
                 ],
             ),
         )
-<<<<<<< HEAD
-
-        text += f" {placeholder_id}"
-        text = string_utils.remove_excess_whitespace(text)
-
-        self._insert("REASON FOR VISIT", word.StyleName.HEADING_1)
-        paragraph = self._insert(text)
-=======
         paragraph.add_run(" " + learned_of_study_id)
->>>>>>> 2f727e3b
         self._insert("")
 
         # Due to a known error in the intake form multiple classifications may appear.
