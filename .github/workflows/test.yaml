--- conflicted
+++ resolved
@@ -16,13 +16,9 @@
     env:
       REDCAP_API_TOKEN: test
       AZURE_BLOB_CONNECTION_STRING: test
-<<<<<<< HEAD
-      LANGUAGE_TOOL_ENDPOINT: http://localhost:8010/v2/check
-=======
       AZURE_OPENAI_API_KEY: test
       AZURE_OPENAI_LLM_DEPLOYMENT: test
       AZURE_OPENAI_ENDPOINT: test
->>>>>>> 2a4b3d40
     runs-on: ubuntu-latest
     steps:
     - uses: actions/checkout@v4
