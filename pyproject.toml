--- conflicted
+++ resolved
@@ -5,14 +5,12 @@
 readme = "README.md"
 requires-python = ">=3.12, <3.13"
 dependencies = [
-<<<<<<< HEAD
-    "aiofiles>=24.1.0",
     "aiohttp>=3.11.11",
     "fastapi[standard]>=0.115.6",
     "pycap>=2.6.0",
     "pydantic>=2.10.4",
     "pydantic-settings>=2.7.0",
-    "pypandoc-binary>=1.14",
+    "pypandoc-binary>=1.15",
     "python-dateutil>=2.9.0.post0",
     "pytz>=2024.2",
     "spacy>=3.8.3",
@@ -22,41 +20,10 @@
     "sqlalchemy>=2.0.39",
     "cmi-docx>=0.4.0",
     "psycopg2>=2.9.10",
-=======
-  "aiohttp>=3.11.11",
-  "fastapi[standard]>=0.115.6",
-  "pycap>=2.6.0",
-  "pydantic>=2.10.4",
-  "pydantic-settings>=2.7.0",
-  "python-dateutil>=2.9.0.post0",
-  "pytz>=2024.2",
-  "spacy>=3.8.3",
-  "en-core-web-sm",
-  "jsonpickle>=4.0.1",
-  "tenacity>=9.0.0",
-  "cmi-docx>=0.3.11",
-  "starlette>=0.41.3",
-  "pypandoc-binary>=1.15",
-  "python-docx>=1.1.2"
->>>>>>> 2f727e3b
 ]
 
 [tool.uv]
 dev-dependencies = [
-<<<<<<< HEAD
-    "mypy>=1.14.0",
-    "pre-commit>=4.0.1",
-    "pytest>=8.3.4",
-    "pytest-asyncio>=0.25.0",
-    "pytest-cov>=6.0.0",
-    "pytest-dotenv>=0.5.2",
-    "pytest-mock>=3.14.0",
-    "types-aiofiles>=24.1.0.20241221",
-    "types-python-dateutil>=2.9.0.20241206",
-    "types-pytz>=2024.2.0.20241221",
-    "types-requests>=2.32.0.20241016",
-    "ruff>=0.11.2",
-=======
   "mypy>=1.14.0",
   "pre-commit>=4.0.1",
   "pytest>=8.3.4",
@@ -64,13 +31,12 @@
   "pytest-cov>=6.0.0",
   "pytest-dotenv>=0.5.2",
   "pytest-mock>=3.14.0",
-  "ruff>=0.8.4",
+  "ruff>=0.11.2",
   "types-aiofiles>=24.1.0.20241221",
   "types-python-dateutil>=2.9.0.20241206",
   "types-pytz>=2024.2.0.20241221",
   "types-requests>=2.32.0.20241016",
   "deptry>=0.23.0"
->>>>>>> 2f727e3b
 ]
 
 [tool.uv.sources]
@@ -94,27 +60,27 @@
 
 [tool.ruff]
 exclude = [
-    ".bzr",
-    ".direnv",
-    ".eggs",
-    ".git",
-    ".git-rewrite",
-    ".hg",
-    ".mypy_cache",
-    ".nox",
-    ".pants.d",
-    ".pytype",
-    ".ruff_cache",
-    ".svn",
-    ".tox",
-    ".venv",
-    "__pypackages__",
-    "_build",
-    "buck-out",
-    "build",
-    "dist",
-    "node_modules",
-    "venv"
+  ".bzr",
+  ".direnv",
+  ".eggs",
+  ".git",
+  ".git-rewrite",
+  ".hg",
+  ".mypy_cache",
+  ".nox",
+  ".pants.d",
+  ".pytype",
+  ".ruff_cache",
+  ".svn",
+  ".tox",
+  ".venv",
+  "__pypackages__",
+  "_build",
+  "buck-out",
+  "build",
+  "dist",
+  "node_modules",
+  "venv"
 ]
 line-length = 88
 indent-width = 4
