--- conflicted
+++ resolved
@@ -10,12 +10,7 @@
 [tool.poetry.dependencies]
 python = "~3.11"
 azure-functions = "^1.19.0"
-<<<<<<< HEAD
-pydantic = "^2.7.0"
-spacy = "^3.7.4"
-=======
 pydantic = "^2.7.1"
->>>>>>> 46e8b05e
 python-dateutil = "^2.9.0.post0"
 pytz = "^2024.1"
 pydantic-settings = "^2.2.1"
@@ -26,16 +21,6 @@
 pycap = "^2.6.0"
 pypandoc-binary = "^1.13"
 en_core_web_sm = {url = "https://github.com/explosion/spacy-models/releases/download/en_core_web_sm-3.7.1/en_core_web_sm-3.7.1.tar.gz"}
-<<<<<<< HEAD
-polars-lts-cpu = "^0.20.19"
-mlconjug3 = {git = "ssh://git@github.com/childmindresearch/mlconjug3.git"}
-cloai = "^0.1.0"
-
-[tool.poetry.group.dev.dependencies]
-pytest = "^8.1.1"
-mypy = "^1.9.0"
-pre-commit = "^3.7.0"
-=======
 polars-lts-cpu = "^0.20.23"
 language-tool-python = "^2.8"
 spacy = "^3.7.4"
@@ -45,7 +30,6 @@
 pytest = "^8.2.0"
 mypy = "^1.10.0"
 pre-commit = "^3.6.2"
->>>>>>> 46e8b05e
 pytest-cov = "^5.0.0"
 ruff = "^0.4.4"
 types-python-dateutil = "^2.9.0.20240316"
